--- conflicted
+++ resolved
@@ -5,7 +5,6 @@
 _TARGETS = np.array([10 ** i for i in range(-10, 10)])
 
 
-<<<<<<< HEAD
 def evaluate(dimensions: int, mode: str, frequency: int, iterations: int, lambda_arg: int):
         ecdf_list = []
         print("Starting evaluation...")
@@ -73,69 +72,5 @@
     plt.plot(ecdf_ma_1, label = 'mean_all 1')
     plt.plot(ecdf_ma_5, label = 'mean_all 5')
     plt.plot(ecdf_ma_50, label = 'mean_all 50')
-=======
-def evaluate(mode: str, frequency: int, iterations: int):
-    ecdf_list = []
-    for dim in [10]:
-        print("Running", iterations, "felli,", dim, "dimensions.")
-        for i in range(iterations):  # run algorithm $iteration times, store results
-            algo = CMAES('felli', dim, mode, frequency)
-            algo.generation_loop()
-            ecdf_list.append(algo.ecdf(_TARGETS))
-        print("Running", iterations, "quadratic,", dim, "dimensions.")
-        for i in range(iterations):  # run algorithm $iteration times, store results
-            algo = CMAES('quadratic', dim, mode, frequency)
-            algo.generation_loop()
-            ecdf_list.append(algo.ecdf(_TARGETS))
-        print("Running", iterations, "bent,", dim, "dimensions.")
-        for i in range(iterations):  # run algorithm $iteration times, store results
-            algo = CMAES('bent', dim, mode, frequency)
-            algo.generation_loop()
-            ecdf_list.append(algo.ecdf(_TARGETS))
-
-    max_length = max([len(ecdf) for ecdf in ecdf_list])
-
-    for ecdf in ecdf_list:  # fill ecdf data with 1s so that all lists are of equal lengths
-        missing_entries = max_length - len(ecdf)
-        if missing_entries > 0:
-            ecdf.extend([1.] * missing_entries)
-
-    ecdf_result = []
-    for i in range(max_length):
-        ecdf_result.append(sum([ecdf[i] for ecdf in ecdf_list]) / iterations)
-    return ecdf_result
-
-
-def frequency_test(iterations: int):
-    ecdf1 = evaluate('mean', 1, iterations)
-    ecdf10 = evaluate('mean', 5, iterations)
-    ecdf100 = evaluate('mean', 50, iterations)
-
-    plt.plot(ecdf1, label='mean 1')
-    plt.plot(ecdf10, label='mean 5')
-    plt.plot(ecdf100, label='mean 50')
-    plt.legend()
-    plt.show()
-
-
-def modification_test(dimensions: int, iterations: int):
-    ecdf_normal = evaluate(dimensions, 'normal', None, iterations)
-    ecdf_mean = evaluate(dimensions, 'mean', 1, iterations)
-
-    plt.plot(ecdf_normal, label='normal')
-    plt.plot(ecdf_mean, label='mean 1')
-    plt.legend()
-    plt.show()
-
-
-def frequency2_test(dimensions: int, iterations: int):
-    ecdf1 = evaluate(dimensions, 'mean2', 1, iterations)
-    ecdf10 = evaluate(dimensions, 'mean2', 5, iterations)
-    ecdf100 = evaluate(dimensions, 'mean2', 100, iterations)
-
-    plt.plot(ecdf1, label='mean2 1')
-    plt.plot(ecdf10, label='mean2 5')
-    plt.plot(ecdf100, label='mean2 50')
->>>>>>> bd9b9a91
     plt.legend()
     plt.show()