--- conflicted
+++ resolved
@@ -10,9 +10,18 @@
 This will test all variants of the algorithm and show resulting ECDF curves.
 May take a long time.
 
-<<<<<<< HEAD
 All testing parameters can be set manually. For help, run:
 python3 main.py -h
+
+All possible arguments:
+-h Show information about possible arguments and their values.
+-t What test should be run. Possible values: 'all', 'mean_all', 'mean_selected'. Default is 'all'.
+-d An integer, number of dimensions. Default is 10.
+-i An integer, number of iterations to calculate mean ECDF from. Default is 100.
+-l An integer, number of points in the population. Default is 100.
+-f List of strings, which objective functions should to be averaged for the result. Possible values: 'felli', 'quadratic', 'bent', 'rastrigin', 'rosenbrock'.
+-m Whether to run default CMA-ES algorithm or modified version. Possible values: 'normal', 'mean_all', 'mean_selected'.
+-fr How many iteration apart should modification of the algorithm take place. Ignored if 'normal' mode is selected.
 
 There are 5 test cases that can be run:
 - selected_frequency - testing mean_selected modification with frequencies 1, 5, 50
@@ -28,15 +37,4 @@
 Shows ECDF curves of 7 default test cases in 8 dimensions, averaged from 50 iterations.
 
 python3 main.py -t 'custom' -m 'normal' -l 50 -f 'rastrigin'
-Shows one ECDF curve of normal (not modified) CMA-ES with population size 50, objective function being rastrigin, all other parameters default.
-=======
-Possible arguments:
--h Show information about possible arguments and their values.
--t What test should be run. Possible values: 'all', 'mean_all', 'mean_selected'. Default is 'all'.
--d An integer, number of dimensions. Default is 10.
--i An integer, number of iterations to calculate mean ECDF from. Default is 100.
--l An integer, number of points in the population. Default is 100.
--f List of strings, which objective functions should to be averaged for the result. Possible values: 'felli', 'quadratic', 'bent', 'rastrigin', 'rosenbrock'.
--m Whether to run default CMA-ES algorithm or modified version. Possible values: 'normal', 'mean_all', 'mean_selected'.
--fr How many iteration apart should modification of the algorithm take place. Ignored if 'normal' mode is selected.
->>>>>>> effbc03b
+Shows one ECDF curve of normal (not modified) CMA-ES with population size 50, objective function being rastrigin, all other parameters default.